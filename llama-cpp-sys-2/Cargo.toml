[package]
name = "llama-cpp-sys-2"
description = "Low Level Bindings to llama.cpp"
version = "0.1.61"
edition = "2021"
license = "MIT OR Apache-2.0"
repository = "https://github.com/utilityai/llama-cpp-rs"
links = "llama"

include = [
    "build.rs",
    "/src",
    "/llama.cpp/ggml.c",
    "/llama.cpp/ggml.h",
    "/llama.cpp/ggml-alloc.c",
    "/llama.cpp/ggml-alloc.h",
    "/llama.cpp/ggml-backend.c",
    "/llama.cpp/ggml-backend.h",
    "/llama.cpp/ggml-backend-impl.h",
    "/llama.cpp/ggml-cuda.cu",
    "/llama.cpp/ggml-cuda.h",
    "/llama.cpp/ggml-impl.h",
    "/llama.cpp/ggml-metal.m",
    "/llama.cpp/ggml-metal.metal",
    "/llama.cpp/ggml-metal.h",
    "/llama.cpp/ggml-mpi.c",
    "/llama.cpp/ggml-mpi.h",
    "/llama.cpp/ggml-opencl.cpp",
    "/llama.cpp/ggml-opencl.h",
    "/llama.cpp/ggml-quants.c",
    "/llama.cpp/ggml-quants.h",
    "/llama.cpp/llama.cpp",
    "/llama.cpp/llama.h",
    "/llama.cpp/unicode.h",
    "/llama.cpp/unicode.cpp",
    "/llama.cpp/unicode-data.h",
    "/llama.cpp/unicode-data.h",
    "/llama.cpp/unicode-data.cpp",
    "/llama.cpp/ggml-common.h",
    "/llama.cpp/ggml-cuda",
    "/llama.cpp/sgemm.h",
    "/llama.cpp/ggml-cuda/*",
    "/llama.cpp/ggml-cuda/template_instances/*",
]

# See more keys and their definitions at https://doc.rust-lang.org/cargo/reference/manifest.html

[dependencies]

[build-dependencies]
bindgen = { workspace = true }
cc = { workspace = true, features = ["parallel"] }
once_cell = "1.19.0"

[features]
avx = []
avx2 = []
avx512 = []
avx512_vmbi = []
avx512_vnni = []
cuda = []
f16c = []
fma = []
metal = []
<<<<<<< HEAD
dynamic_link = []
=======
vulkan = []
native = []
>>>>>>> 38686de5
<|MERGE_RESOLUTION|>--- conflicted
+++ resolved
@@ -62,9 +62,6 @@
 f16c = []
 fma = []
 metal = []
-<<<<<<< HEAD
 dynamic_link = []
-=======
 vulkan = []
-native = []
->>>>>>> 38686de5
+native = []